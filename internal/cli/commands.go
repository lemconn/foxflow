package cli

import (
	"fmt"
	"strconv"
	"strings"

	cliRender "foxflow/internal/cli/render"
	"foxflow/internal/database"
	"foxflow/internal/exchange"
	"foxflow/internal/models"
	"foxflow/pkg/utils"
)

// Command 命令接口
type Command interface {
	GetName() string
	GetDescription() string
	GetUsage() string
	Execute(ctx *Context, args []string) error
}

// ShowCommand 查看命令
type ShowCommand struct{}

func (c *ShowCommand) GetName() string {
	return "show"
}

func (c *ShowCommand) GetDescription() string {
	return "查看数据列表"
}

func (c *ShowCommand) GetUsage() string {
	return "show <type> [options]"
}

func (c *ShowCommand) Execute(ctx *Context, args []string) error {
	if len(args) < 1 {
		return fmt.Errorf("usage: %s", c.GetUsage())
	}

	db := database.GetDB()

	switch args[0] {
	case "exchanges":
<<<<<<< HEAD
		exchanges := exchangeManager.GetAvailableExchanges()
		fmt.Println(cliRender.RenderExchanges(exchanges))
=======
		var exchanges []models.FoxExchange
		if err := db.Find(&exchanges).Error; err != nil {
			return fmt.Errorf("failed to get exchanges: %w", err)
		}

		fmt.Println(utils.RenderExchangesWithStatus(exchanges))
>>>>>>> 8904b476

	case "users":
		var users []models.FoxUser
		if err := db.Find(&users).Error; err != nil {
			return fmt.Errorf("failed to get users: %w", err)
		}
		fmt.Println(cliRender.RenderUsers(users))

	case "assets":
		if !ctx.IsReady() {
			return fmt.Errorf(utils.RenderError("请先选择交易所和用户"))
		}
		assets, err := ctx.GetExchangeInstance().GetBalance(ctx.GetContext())
		if err != nil {
			return fmt.Errorf("failed to get assets: %w", err)
		}
		fmt.Println(cliRender.RenderAssets(assets))

	case "orders":
		if !ctx.IsReady() {
			return fmt.Errorf(utils.RenderError("请先选择交易所和用户"))
		}
		orders, err := ctx.GetExchangeInstance().GetOrders(ctx.GetContext(), "", "pending")
		if err != nil {
			return fmt.Errorf("failed to get orders: %w", err)
		}
		fmt.Println(cliRender.RenderOrders(orders))

	case "positions":
		if !ctx.IsReady() {
			return fmt.Errorf(utils.RenderError("请先选择交易所和用户"))
		}
		positions, err := ctx.GetExchangeInstance().GetPositions(ctx.GetContext())
		if err != nil {
			return fmt.Errorf("failed to get positions: %w", err)
		}
		fmt.Println(cliRender.RenderPositions(positions))

	case "strategies":
		fmt.Println(cliRender.RenderStrategies())

	case "symbols":
		if !ctx.IsReady() {
			return fmt.Errorf(utils.RenderError("请先选择交易所和用户"))
		}
		symbols, err := ctx.GetExchangeInstance().GetSymbols(ctx.GetContext())
		if err != nil {
			return fmt.Errorf("failed to get symbols: %w", err)
		}
		fmt.Println(cliRender.RenderSymbols(symbols))

	case "ss":
		var ss []models.FoxSS
		query := db.Where("status = ?", "waiting")
		if ctx.IsReady() {
			query = query.Where("user_id = ?", ctx.GetUser().ID)
		}
		if err := query.Find(&ss).Error; err != nil {
			return fmt.Errorf("failed to get strategy orders: %w", err)
		}
		fmt.Println(cliRender.RenderStrategyOrders(ss))

	default:
		return fmt.Errorf("unknown show type: %s", args[0])
	}

	return nil
}

// UseCommand 激活命令
type UseCommand struct{}

func (c *UseCommand) GetName() string {
	return "use"
}

func (c *UseCommand) GetDescription() string {
	return "激活交易所或用户"
}

func (c *UseCommand) GetUsage() string {
	return "use <type> <name>"
}

func (c *UseCommand) Execute(ctx *Context, args []string) error {
	if len(args) < 2 {
		return fmt.Errorf("usage: %s", c.GetUsage())
	}

	db := database.GetDB()

	switch args[0] {
	case "exchanges":
		exchangeName := args[1]

		// 将所有交易所设置为非激活状态
		if err := db.Model(&models.FoxExchange{}).Where("1 = 1").Update("is_active", false).Error; err != nil {
			return fmt.Errorf("failed to deactivate exchanges: %w", err)
		}

		// 将所有用户设置为非激活状态
		if err := db.Model(&models.FoxUser{}).Where("1 = 1").Update("is_active", false).Error; err != nil {
			return fmt.Errorf("failed to deactivate users: %w", err)
		}

		// 断开当前交易所连接
		if ctx.GetExchange() != "" {
			exchange.GetManager().DisconnectUser(ctx.GetExchange())
		}

		// 激活选中的交易所
		if err := db.Model(&models.FoxExchange{}).Where("name = ?", exchangeName).Update("is_active", true).Error; err != nil {
			return fmt.Errorf("failed to activate exchange: %w", err)
		}

		// 设置新的交易所
		ex, err := exchange.GetManager().GetExchange(exchangeName)
		if err != nil {
			return fmt.Errorf("exchange not found: %s", exchangeName)
		}
		ctx.SetExchange(exchangeName)
		ctx.SetExchangeInstance(ex)
		ctx.SetUser(nil) // 清除当前用户
		fmt.Println(utils.RenderSuccess(fmt.Sprintf("已激活交易所: %s", exchangeName)))

	case "users":
		username := args[1]
		var user models.FoxUser
		if err := db.Where("username = ?", username).First(&user).Error; err != nil {
			return fmt.Errorf("user not found: %s", username)
		}

		// 将所有用户设置为非激活状态
		if err := db.Model(&models.FoxUser{}).Where("1 = 1").Update("is_active", false).Error; err != nil {
			return fmt.Errorf("failed to deactivate users: %w", err)
		}

		// 如果用户属于不同的交易所，需要切换交易所
		if ctx.GetExchange() != "" && ctx.GetExchange() != user.Exchange {
			// 将所有交易所设置为非激活状态
			if err := db.Model(&models.FoxExchange{}).Where("1 = 1").Update("is_active", false).Error; err != nil {
				return fmt.Errorf("failed to deactivate exchanges: %w", err)
			}

			// 断开当前交易所连接
			exchange.GetManager().DisconnectUser(ctx.GetExchange())

			// 切换到用户所属的交易所
			ex, err := exchange.GetManager().GetExchange(user.Exchange)
			if err != nil {
				return fmt.Errorf("failed to get exchange: %w", err)
			}

			// 激活用户所属的交易所
			if err := db.Model(&models.FoxExchange{}).Where("name = ?", user.Exchange).Update("is_active", true).Error; err != nil {
				return fmt.Errorf("failed to activate exchange: %w", err)
			}

			ctx.SetExchange(user.Exchange)
			ctx.SetExchangeInstance(ex)
		}

		// 激活选中的用户
		if err := db.Model(&models.FoxUser{}).Where("username = ?", username).Update("is_active", true).Error; err != nil {
			return fmt.Errorf("failed to activate user: %w", err)
		}

		// 连接用户到交易所
		if ctx.GetExchange() != "" {
			if err := exchange.GetManager().ConnectUser(ctx.GetContext(), ctx.GetExchange(), &user); err != nil {
				return fmt.Errorf("failed to connect user: %w", err)
			}
		}

		ctx.SetUser(&user)
		fmt.Println(utils.RenderSuccess(fmt.Sprintf("已激活用户: %s", username)))

	default:
		return fmt.Errorf("unknown use type: %s", args[0])
	}

	return nil
}

// CreateCommand 创建命令
type CreateCommand struct{}

func (c *CreateCommand) GetName() string {
	return "create"
}

func (c *CreateCommand) GetDescription() string {
	return "创建用户、标的或策略订单"
}

func (c *CreateCommand) GetUsage() string {
	return "create <type> [options]"
}

func (c *CreateCommand) Execute(ctx *Context, args []string) error {
	if len(args) < 1 {
		return fmt.Errorf("usage: %s", c.GetUsage())
	}

	switch args[0] {
	case "users":
		return c.createUser(ctx, args[1:])

	case "symbols":
		return c.createSymbol(ctx, args[1:])

	case "ss":
		return c.createStrategyOrder(ctx, args[1:])

	default:
		return fmt.Errorf("unknown create type: %s", args[0])
	}
}

func (c *CreateCommand) createUser(ctx *Context, args []string) error {
	if len(args) < 4 {
		return fmt.Errorf("usage: create users --username=<name> --ak=<key> --sk=<secret> --trade_type=<type>")
	}

	user := &models.FoxUser{}

	for _, arg := range args {
		if strings.HasPrefix(arg, "--username=") {
			user.Username = strings.TrimPrefix(arg, "--username=")
		} else if strings.HasPrefix(arg, "--ak=") {
			user.AccessKey = strings.TrimPrefix(arg, "--ak=")
		} else if strings.HasPrefix(arg, "--sk=") {
			user.SecretKey = strings.TrimPrefix(arg, "--sk=")
		} else if strings.HasPrefix(arg, "--trade_type=") {
			user.TradeType = strings.TrimPrefix(arg, "--trade_type=")
		}
	}

	if user.Username == "" || user.AccessKey == "" || user.SecretKey == "" || user.TradeType == "" {
		return fmt.Errorf("missing required parameters")
	}

	user.Exchange = ctx.GetExchange()
	if user.Exchange == "" {
		user.Exchange = "okx" // 默认交易所
	}

	db := database.GetDB()
	if err := db.Create(user).Error; err != nil {
		return fmt.Errorf("failed to create user: %w", err)
	}

	fmt.Println(utils.RenderSuccess(fmt.Sprintf("用户创建成功: %s", user.Username)))
	return nil
}

func (c *CreateCommand) createSymbol(ctx *Context, args []string) error {
	if !ctx.IsReady() {
		return fmt.Errorf("请先选择交易所和用户")
	}

	if len(args) < 1 {
		return fmt.Errorf("usage: create symbols <symbol> [--leverage=<num>] [--margin-type=<type>]")
	}

	symbol := &models.FoxSymbol{
		Name:       args[0],
		UserID:     ctx.GetUser().ID,
		Exchange:   ctx.GetExchange(),
		Leverage:   1,
		MarginType: "isolated",
	}

	// 解析可选参数
	for _, arg := range args[1:] {
		if strings.HasPrefix(arg, "--leverage=") {
			leverage, err := strconv.Atoi(strings.TrimPrefix(arg, "--leverage="))
			if err != nil {
				return fmt.Errorf("invalid leverage value")
			}
			symbol.Leverage = leverage
		} else if strings.HasPrefix(arg, "--margin-type=") {
			symbol.MarginType = strings.TrimPrefix(arg, "--margin-type=")
		}
	}

	db := database.GetDB()
	if err := db.Create(symbol).Error; err != nil {
		return fmt.Errorf("failed to create symbol: %w", err)
	}

	fmt.Println(utils.RenderSuccess(fmt.Sprintf("标的创建成功: %s", symbol.Name)))
	return nil
}

func (c *CreateCommand) createStrategyOrder(ctx *Context, args []string) error {
	if !ctx.IsReady() {
		return fmt.Errorf("请先选择交易所和用户")
	}

	// 解析参数
	order := &models.FoxSS{
		UserID:    ctx.GetUser().ID,
		OrderType: "limit",
		Type:      "open",
		Status:    "waiting",
	}

	var strategy string

	for _, arg := range args {
		if strings.HasPrefix(arg, "--symbol=") {
			order.Symbol = strings.TrimPrefix(arg, "--symbol=")
		} else if strings.HasPrefix(arg, "--side=") {
			order.Side = strings.TrimPrefix(arg, "--side=")
		} else if strings.HasPrefix(arg, "--posSide=") {
			order.PosSide = strings.TrimPrefix(arg, "--posSide=")
		} else if strings.HasPrefix(arg, "--px=") {
			px, err := strconv.ParseFloat(strings.TrimPrefix(arg, "--px="), 64)
			if err != nil {
				return fmt.Errorf("invalid price value")
			}
			order.Px = px
		} else if strings.HasPrefix(arg, "--sz=") {
			sz, err := strconv.ParseFloat(strings.TrimPrefix(arg, "--sz="), 64)
			if err != nil {
				return fmt.Errorf("invalid size value")
			}
			order.Sz = sz
		} else if arg == "--limit" {
			order.OrderType = "limit"
		} else if arg == "--market" {
			order.OrderType = "market"
		} else if strings.HasPrefix(arg, "--strategy=") {
			strategy = strings.TrimPrefix(arg, "--strategy=")
		}
	}

	if order.Symbol == "" || order.Side == "" || order.Sz == 0 {
		return fmt.Errorf("missing required parameters: symbol, side, size")
	}

	// 如果没有策略，直接提交订单
	if strategy == "" {
		// 这里应该直接提交到交易所
		order.Status = "pending"
		fmt.Println(utils.RenderInfo("订单将直接提交到交易所"))
	} else {
		order.Strategy = strategy
		fmt.Println(utils.RenderInfo("策略订单已创建，等待策略条件满足"))
	}

	db := database.GetDB()
	if err := db.Create(order).Error; err != nil {
		return fmt.Errorf("failed to create strategy order: %w", err)
	}

	fmt.Println(utils.RenderSuccess(fmt.Sprintf("策略订单创建成功: ID=%d", order.ID)))
	return nil
}

// UpdateCommand 设置命令
type UpdateCommand struct{}

func (c *UpdateCommand) GetName() string {
	return "update"
}

func (c *UpdateCommand) GetDescription() string {
	return "设置杠杆或保证金模式"
}

func (c *UpdateCommand) GetUsage() string {
	return "update <type> <value>"
}

func (c *UpdateCommand) Execute(ctx *Context, args []string) error {
	if !ctx.IsReady() {
		return fmt.Errorf("请先选择交易所和用户")
	}

	if len(args) < 2 {
		return fmt.Errorf("usage: %s", c.GetUsage())
	}

	switch args[0] {
	case "leverage":
		leverage, err := strconv.Atoi(args[1])
		if err != nil {
			return fmt.Errorf("invalid leverage value")
		}
		// 这里应该调用交易所API设置杠杆
		fmt.Println(utils.RenderSuccess(fmt.Sprintf("杠杆设置为: %d", leverage)))

	case "margin-type":
		marginType := args[1]
		// 这里应该调用交易所API设置保证金模式
		fmt.Println(utils.RenderSuccess(fmt.Sprintf("保证金模式设置为: %s", marginType)))

	default:
		return fmt.Errorf("unknown update type: %s", args[0])
	}

	return nil
}

// CancelCommand 取消命令
type CancelCommand struct{}

func (c *CancelCommand) GetName() string {
	return "cancel"
}

func (c *CancelCommand) GetDescription() string {
	return "取消策略订单"
}

func (c *CancelCommand) GetUsage() string {
	return "cancel ss <id>"
}

func (c *CancelCommand) Execute(ctx *Context, args []string) error {
	if !ctx.IsReady() {
		return fmt.Errorf("请先选择交易所和用户")
	}

	if len(args) < 2 {
		return fmt.Errorf("usage: %s", c.GetUsage())
	}

	if args[0] != "ss" {
		return fmt.Errorf("only support cancel ss")
	}

	orderID, err := strconv.ParseUint(args[1], 10, 32)
	if err != nil {
		return fmt.Errorf("invalid order ID")
	}

	db := database.GetDB()
	var order models.FoxSS
	if err := db.Where("id = ? AND user_id = ?", orderID, ctx.GetUser().ID).First(&order).Error; err != nil {
		return fmt.Errorf("order not found")
	}

	// 如果订单已提交到交易所，需要取消远程订单
	if order.Status == "pending" && order.OrderID != "" {
		if err := ctx.GetExchangeInstance().CancelOrder(ctx.GetContext(), order.OrderID); err != nil {
			return fmt.Errorf("failed to cancel remote order: %w", err)
		}
	}

	// 更新订单状态
	order.Status = "cancelled"
	if err := db.Save(&order).Error; err != nil {
		return fmt.Errorf("failed to update order: %w", err)
	}

	fmt.Println(utils.RenderSuccess(fmt.Sprintf("订单已取消: ID=%d", order.ID)))
	return nil
}

// DeleteCommand 删除命令
type DeleteCommand struct{}

func (c *DeleteCommand) GetName() string {
	return "delete"
}

func (c *DeleteCommand) GetDescription() string {
	return "删除用户或标的"
}

func (c *DeleteCommand) GetUsage() string {
	return "delete <type> <name>"
}

func (c *DeleteCommand) Execute(ctx *Context, args []string) error {
	if len(args) < 2 {
		return fmt.Errorf("usage: %s", c.GetUsage())
	}

	db := database.GetDB()

	switch args[0] {
	case "users":
		username := args[1]
		if err := db.Where("username = ?", username).Delete(&models.FoxUser{}).Error; err != nil {
			return fmt.Errorf("failed to delete user: %w", err)
		}
		fmt.Println(utils.RenderSuccess(fmt.Sprintf("用户已删除: %s", username)))

	case "symbols":
		if !ctx.IsReady() {
			return fmt.Errorf("请先选择交易所和用户")
		}
		symbolName := args[1]
		if err := db.Where("name = ? AND user_id = ?", symbolName, ctx.GetUser().ID).Delete(&models.FoxSymbol{}).Error; err != nil {
			return fmt.Errorf("failed to delete symbol: %w", err)
		}
		fmt.Println(utils.RenderSuccess(fmt.Sprintf("标的已删除: %s", symbolName)))

	default:
		return fmt.Errorf("unknown delete type: %s", args[0])
	}

	return nil
}

// HelpCommand 帮助命令
type HelpCommand struct{}

func (c *HelpCommand) GetName() string {
	return "help"
}

func (c *HelpCommand) GetDescription() string {
	return "显示帮助信息"
}

func (c *HelpCommand) GetUsage() string {
	return "help [command]"
}

func (c *HelpCommand) Execute(ctx *Context, args []string) error {
	commands := []Command{
		&ShowCommand{},
		&UseCommand{},
		&CreateCommand{},
		&UpdateCommand{},
		&CancelCommand{},
		&DeleteCommand{},
		&HelpCommand{},
	}

	if len(args) > 0 {
		// 显示特定命令的帮助
		for _, cmd := range commands {
			if cmd.GetName() == args[0] {
				fmt.Printf("命令: %s\n", cmd.GetName())
				fmt.Printf("描述: %s\n", cmd.GetDescription())
				fmt.Printf("用法: %s\n", cmd.GetUsage())
				return nil
			}
		}
		return fmt.Errorf("command not found: %s", args[0])
	}

	// 显示所有命令
	fmt.Println("可用命令:")
	for _, cmd := range commands {
		fmt.Printf("  %-10s - %s\n", cmd.GetName(), cmd.GetDescription())
	}

	return nil
}

// ExitCommand 退出命令
type ExitCommand struct{}

func (c *ExitCommand) GetName() string {
	return "exit"
}

func (c *ExitCommand) GetDescription() string {
	return "退出程序"
}

func (c *ExitCommand) GetUsage() string {
	return "exit"
}

func (c *ExitCommand) Execute(ctx *Context, args []string) error {
	return fmt.Errorf("exit")
}<|MERGE_RESOLUTION|>--- conflicted
+++ resolved
@@ -44,17 +44,12 @@
 
 	switch args[0] {
 	case "exchanges":
-<<<<<<< HEAD
-		exchanges := exchangeManager.GetAvailableExchanges()
-		fmt.Println(cliRender.RenderExchanges(exchanges))
-=======
 		var exchanges []models.FoxExchange
 		if err := db.Find(&exchanges).Error; err != nil {
 			return fmt.Errorf("failed to get exchanges: %w", err)
 		}
 
-		fmt.Println(utils.RenderExchangesWithStatus(exchanges))
->>>>>>> 8904b476
+		fmt.Println(cliRender.RenderExchangesWithStatus(exchanges))
 
 	case "users":
 		var users []models.FoxUser
