CREATE TABLE fox_users
(
    id         INTEGER PRIMARY KEY AUTOINCREMENT,
<<<<<<< HEAD
    username   TEXT    NOT NULL DEFAULT '',
    exchange   TEXT    NOT NULL DEFAULT 'binance' CHECK (exchange IN ('binance', 'okx')),
    access_key TEXT    NOT NULL DEFAULT '',
    secret_key TEXT    NOT NULL DEFAULT '',
    is_active  INTEGER NOT NULL DEFAULT 0 CHECK (is_active IN (0, 1)),
    trade_type TEXT    NOT NULL DEFAULT '' CHECK (trade_type IN ('mock', 'real')),
    created_at TEXT    NOT NULL DEFAULT (datetime('now', 'localtime')),
    updated_at TEXT    NOT NULL DEFAULT (datetime('now', 'localtime')),
=======
    username   TEXT NOT NULL DEFAULT '',
    exchange   TEXT NOT NULL DEFAULT 'binance' CHECK (exchange IN ('binance', 'okx', 'gate')),
    access_key TEXT NOT NULL DEFAULT '',
    secret_key TEXT NOT NULL DEFAULT '',
    status     TEXT NOT NULL DEFAULT 'inactive' CHECK (status IN ('active', 'inactive')),
    trade_type TEXT NOT NULL DEFAULT '' CHECK (trade_type IN ('mock', 'real')),
    is_active  BOOLEAN NOT NULL DEFAULT 0,
    created_at TEXT NOT NULL DEFAULT (datetime('now', 'localtime')),
    updated_at TEXT NOT NULL DEFAULT (datetime('now', 'localtime')),
>>>>>>> 6f742941
    UNIQUE (username, access_key, secret_key)
);

CREATE TABLE fox_symbols
(
    id          INTEGER PRIMARY KEY AUTOINCREMENT,
    name        TEXT    NOT NULL DEFAULT '',
    user_id     INTEGER NOT NULL DEFAULT 0,
<<<<<<< HEAD
    exchange    TEXT    NOT NULL DEFAULT 'okx' CHECK (exchange IN ('okx', 'binance', 'gate')),
=======
    exchange    TEXT    NOT NULL DEFAULT 'binance' CHECK (exchange IN ('binance', 'okx', 'gate')),
>>>>>>> 6f742941
    leverage    INTEGER NOT NULL DEFAULT 1,
    margin_type TEXT    NOT NULL DEFAULT 'isolated' CHECK (margin_type IN ('isolated', 'cross')),
    created_at  TEXT    NOT NULL DEFAULT (datetime('now', 'localtime')),
    updated_at  TEXT    NOT NULL DEFAULT (datetime('now', 'localtime')),
    UNIQUE (user_id, exchange, name)
);
CREATE INDEX idx_fox_symbols_exchange ON fox_symbols (exchange);
CREATE INDEX idx_fox_symbols_user_id ON fox_symbols (user_id);

CREATE TABLE fox_ss
(
    id         INTEGER PRIMARY KEY AUTOINCREMENT,
    user_id    INTEGER NOT NULL DEFAULT 0,
    symbol     TEXT    NOT NULL DEFAULT '',
    side       TEXT    NOT NULL DEFAULT '' CHECK (side IN ('buy', 'sell')),
    pos_side   TEXT    NOT NULL DEFAULT '' CHECK (pos_side IN ('long', 'short', 'net')),
    px         REAL    NOT NULL DEFAULT 0,
    sz         REAL    NOT NULL DEFAULT 0,
    order_type TEXT    NOT NULL DEFAULT 'limit' CHECK (order_type IN ('limit', 'market')),
    strategy   TEXT    NOT NULL DEFAULT '',
    order_id   TEXT    NOT NULL DEFAULT '',
    type       TEXT    NOT NULL DEFAULT 'open' CHECK (type IN ('open', 'close')),
    status     TEXT    NOT NULL DEFAULT 'waiting' CHECK (status IN ('waiting', 'pending', 'filled', 'cancelled')),
    created_at TEXT    NOT NULL DEFAULT (datetime('now', 'localtime')),
    updated_at TEXT    NOT NULL DEFAULT (datetime('now', 'localtime'))
);
CREATE INDEX idx_fox_ss_user_id ON fox_ss (user_id);
CREATE INDEX idx_fox_ss_status ON fox_ss (status);
CREATE INDEX idx_fox_ss_order_id ON fox_ss (order_id);
CREATE INDEX idx_fox_ss_symbol ON fox_ss (symbol);

-- 交易所配置表
CREATE TABLE fox_exchanges
(
    id         INTEGER PRIMARY KEY AUTOINCREMENT,
<<<<<<< HEAD
    name       TEXT    NOT NULL DEFAULT '',
    api_url    TEXT    NOT NULL DEFAULT '',
    proxy_url  TEXT    NOT NULL DEFAULT '',
    is_active  INTEGER NOT NULL DEFAULT 0 CHECK (is_active IN (0, 1)),
    created_at TEXT    NOT NULL DEFAULT (datetime('now', 'localtime')),
    updated_at TEXT    NOT NULL DEFAULT (datetime('now', 'localtime')),
=======
    name       TEXT NOT NULL DEFAULT '',
    api_url    TEXT NOT NULL DEFAULT '',
    proxy_url  TEXT NOT NULL DEFAULT '',
    status     TEXT NOT NULL DEFAULT 'inactive' CHECK (status IN ('active', 'inactive')),
    is_active  BOOLEAN NOT NULL DEFAULT 0,
    created_at TEXT NOT NULL DEFAULT (datetime('now', 'localtime')),
    updated_at TEXT NOT NULL DEFAULT (datetime('now', 'localtime')),
>>>>>>> 6f742941
    UNIQUE (name)
);

-- 策略配置表
CREATE TABLE fox_strategies
(
    id          INTEGER PRIMARY KEY AUTOINCREMENT,
    name        TEXT    NOT NULL DEFAULT '',
    description TEXT    NOT NULL DEFAULT '',
    parameters  TEXT    NOT NULL DEFAULT '{}',
    is_active   INTEGER NOT NULL DEFAULT 1 CHECK (is_active IN (0, 1)),
    created_at  TEXT    NOT NULL DEFAULT (datetime('now', 'localtime')),
    updated_at  TEXT    NOT NULL DEFAULT (datetime('now', 'localtime')),
    UNIQUE (name)
);

-- 插入默认交易所配置
<<<<<<< HEAD
INSERT INTO fox_exchanges (name, api_url, proxy_url)
VALUES ('okx', 'https://www.okx.com', 'http://127.0.0.1:7890'),
       ('binance', 'https://api.binance.com', 'http://127.0.0.1:7890');
=======
INSERT INTO fox_exchanges (name, api_url, proxy_url, status, is_active) VALUES 
('okx', 'https://www.okx.com', 'http://127.0.0.1:7890', 'inactive', 0),
('binance', 'https://api.binance.com', 'http://127.0.0.1:7890', 'inactive', 0),
('gate', 'https://api.gateio.ws', 'http://127.0.0.1:7890', 'inactive', 0);
>>>>>>> 6f742941

-- 插入示例策略
INSERT INTO fox_strategies (name, description, parameters)
VALUES ('volume', '成交量策略', '{"threshold": 100}'),
       ('macd', 'MACD策略', '{"threshold": 50}'),
       ('rsi', 'RSI策略', '{"threshold": 10}');<|MERGE_RESOLUTION|>--- conflicted
+++ resolved
@@ -1,16 +1,6 @@
 CREATE TABLE fox_users
 (
     id         INTEGER PRIMARY KEY AUTOINCREMENT,
-<<<<<<< HEAD
-    username   TEXT    NOT NULL DEFAULT '',
-    exchange   TEXT    NOT NULL DEFAULT 'binance' CHECK (exchange IN ('binance', 'okx')),
-    access_key TEXT    NOT NULL DEFAULT '',
-    secret_key TEXT    NOT NULL DEFAULT '',
-    is_active  INTEGER NOT NULL DEFAULT 0 CHECK (is_active IN (0, 1)),
-    trade_type TEXT    NOT NULL DEFAULT '' CHECK (trade_type IN ('mock', 'real')),
-    created_at TEXT    NOT NULL DEFAULT (datetime('now', 'localtime')),
-    updated_at TEXT    NOT NULL DEFAULT (datetime('now', 'localtime')),
-=======
     username   TEXT NOT NULL DEFAULT '',
     exchange   TEXT NOT NULL DEFAULT 'binance' CHECK (exchange IN ('binance', 'okx', 'gate')),
     access_key TEXT NOT NULL DEFAULT '',
@@ -20,7 +10,6 @@
     is_active  BOOLEAN NOT NULL DEFAULT 0,
     created_at TEXT NOT NULL DEFAULT (datetime('now', 'localtime')),
     updated_at TEXT NOT NULL DEFAULT (datetime('now', 'localtime')),
->>>>>>> 6f742941
     UNIQUE (username, access_key, secret_key)
 );
 
@@ -29,13 +18,10 @@
     id          INTEGER PRIMARY KEY AUTOINCREMENT,
     name        TEXT    NOT NULL DEFAULT '',
     user_id     INTEGER NOT NULL DEFAULT 0,
-<<<<<<< HEAD
-    exchange    TEXT    NOT NULL DEFAULT 'okx' CHECK (exchange IN ('okx', 'binance', 'gate')),
-=======
     exchange    TEXT    NOT NULL DEFAULT 'binance' CHECK (exchange IN ('binance', 'okx', 'gate')),
->>>>>>> 6f742941
     leverage    INTEGER NOT NULL DEFAULT 1,
     margin_type TEXT    NOT NULL DEFAULT 'isolated' CHECK (margin_type IN ('isolated', 'cross')),
+    status      TEXT    NOT NULL DEFAULT 'active' CHECK (status IN ('active', 'inactive')),
     created_at  TEXT    NOT NULL DEFAULT (datetime('now', 'localtime')),
     updated_at  TEXT    NOT NULL DEFAULT (datetime('now', 'localtime')),
     UNIQUE (user_id, exchange, name)
@@ -69,14 +55,6 @@
 CREATE TABLE fox_exchanges
 (
     id         INTEGER PRIMARY KEY AUTOINCREMENT,
-<<<<<<< HEAD
-    name       TEXT    NOT NULL DEFAULT '',
-    api_url    TEXT    NOT NULL DEFAULT '',
-    proxy_url  TEXT    NOT NULL DEFAULT '',
-    is_active  INTEGER NOT NULL DEFAULT 0 CHECK (is_active IN (0, 1)),
-    created_at TEXT    NOT NULL DEFAULT (datetime('now', 'localtime')),
-    updated_at TEXT    NOT NULL DEFAULT (datetime('now', 'localtime')),
-=======
     name       TEXT NOT NULL DEFAULT '',
     api_url    TEXT NOT NULL DEFAULT '',
     proxy_url  TEXT NOT NULL DEFAULT '',
@@ -84,7 +62,6 @@
     is_active  BOOLEAN NOT NULL DEFAULT 0,
     created_at TEXT NOT NULL DEFAULT (datetime('now', 'localtime')),
     updated_at TEXT NOT NULL DEFAULT (datetime('now', 'localtime')),
->>>>>>> 6f742941
     UNIQUE (name)
 );
 
@@ -92,29 +69,23 @@
 CREATE TABLE fox_strategies
 (
     id          INTEGER PRIMARY KEY AUTOINCREMENT,
-    name        TEXT    NOT NULL DEFAULT '',
-    description TEXT    NOT NULL DEFAULT '',
-    parameters  TEXT    NOT NULL DEFAULT '{}',
-    is_active   INTEGER NOT NULL DEFAULT 1 CHECK (is_active IN (0, 1)),
-    created_at  TEXT    NOT NULL DEFAULT (datetime('now', 'localtime')),
-    updated_at  TEXT    NOT NULL DEFAULT (datetime('now', 'localtime')),
+    name        TEXT NOT NULL DEFAULT '',
+    description TEXT NOT NULL DEFAULT '',
+    parameters  TEXT NOT NULL DEFAULT '{}',
+    status      TEXT NOT NULL DEFAULT 'active' CHECK (status IN ('active', 'inactive')),
+    created_at  TEXT NOT NULL DEFAULT (datetime('now', 'localtime')),
+    updated_at  TEXT NOT NULL DEFAULT (datetime('now', 'localtime')),
     UNIQUE (name)
 );
 
 -- 插入默认交易所配置
-<<<<<<< HEAD
-INSERT INTO fox_exchanges (name, api_url, proxy_url)
-VALUES ('okx', 'https://www.okx.com', 'http://127.0.0.1:7890'),
-       ('binance', 'https://api.binance.com', 'http://127.0.0.1:7890');
-=======
-INSERT INTO fox_exchanges (name, api_url, proxy_url, status, is_active) VALUES 
+INSERT INTO fox_exchanges (name, api_url, proxy_url, status, is_active) VALUES
 ('okx', 'https://www.okx.com', 'http://127.0.0.1:7890', 'inactive', 0),
 ('binance', 'https://api.binance.com', 'http://127.0.0.1:7890', 'inactive', 0),
 ('gate', 'https://api.gateio.ws', 'http://127.0.0.1:7890', 'inactive', 0);
->>>>>>> 6f742941
 
 -- 插入示例策略
-INSERT INTO fox_strategies (name, description, parameters)
-VALUES ('volume', '成交量策略', '{"threshold": 100}'),
-       ('macd', 'MACD策略', '{"threshold": 50}'),
-       ('rsi', 'RSI策略', '{"threshold": 10}');+INSERT INTO fox_strategies (name, description, parameters) VALUES 
+('volume', '成交量策略', '{"threshold": 100}'),
+('macd', 'MACD策略', '{"threshold": 50}'),
+('rsi', 'RSI策略', '{"threshold": 10}');